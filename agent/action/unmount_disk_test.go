package action_test

import (
	fakeplatform "github.com/cloudfoundry/bosh-agent/platform/fakes"
	boshsettings "github.com/cloudfoundry/bosh-agent/settings"
	fakesettings "github.com/cloudfoundry/bosh-agent/settings/fakes"
	boshassert "github.com/cloudfoundry/bosh-utils/assert"

	"errors"

	. "github.com/onsi/ginkgo"
	. "github.com/onsi/gomega"

	"fmt"
	. "github.com/cloudfoundry/bosh-agent/agent/action"
)

var _ = Describe("UnmountDiskAction", func() {
	var (
		platform             *fakeplatform.FakePlatform
		action               UnmountDiskAction
		persistentDiskHints  map[string]boshsettings.DiskSettings
		expectedDiskSettings boshsettings.DiskSettings
		settingsService      *fakesettings.FakeSettingsService
	)

	BeforeEach(func() {
		platform = fakeplatform.NewFakePlatform()

		settingsService = &fakesettings.FakeSettingsService{
			Settings: boshsettings.Settings{
				Disks: boshsettings.Disks{
					Persistent: map[string]interface{}{
						"vol-123": map[string]interface{}{
							"volume_id":      "2",
							"path":           "/dev/sdf",
							"lun":            "0",
							"host_device_id": "fake-host-device-id",
							"iscsi_settings": map[string]interface{}{
								"initiator_name": "fake-initiator-name",
								"username":       "fake-username",
								"password":       "fake-password",
								"target":         "fake-target",
							},
						},
					},
				},
				Env: boshsettings.Env{
					PersistentDiskFS: "ext4",
				},
			},
		}
		action = NewUnmountDisk(settingsService, platform)

		persistentDiskHints = map[string]boshsettings.DiskSettings{
			"1": {ID: "1", Path: "abc"},
			"2": {ID: "2", Path: "def"},
			"3": {ID: "3", Path: "ghi"},
		}
		settingsService.PersistentDiskHints = persistentDiskHints

		expectedDiskSettings = boshsettings.DiskSettings{
			ID:             "vol-123",
			VolumeID:       "2",
			Path:           "/dev/sdf",
			FileSystemType: "ext4",
			Lun:            "0",
			HostDeviceID:   "fake-host-device-id",
			ISCSISettings: boshsettings.ISCSISettings{
				InitiatorName: "fake-initiator-name",
				Username:      "fake-username",
				Password:      "fake-password",
				Target:        "fake-target",
			},
		}
	})

	AssertActionIsAsynchronous(action)
	AssertActionIsNotPersistent(action)
	AssertActionIsLoggable(action)

	AssertActionIsNotResumable(action)
	AssertActionIsNotCancelable(action)

<<<<<<< HEAD
	Context("check for disk in registry", func() {

		Context("disk found in registry", func() {
			Context("disk is mounted", func() {
				It("unmounts disk successfully", func() {
					platform.UnmountPersistentDiskDidUnmount = true

					result, err := action.Run("vol-123")
					Expect(err).ToNot(HaveOccurred())
					boshassert.MatchesJSONString(GinkgoT(), result, `{"message":"Unmounted partition of {ID:vol-123 DeviceID: VolumeID:2 Lun:0 HostDeviceID:fake-host-device-id Path:/dev/sdf FileSystemType:ext4 MountOptions:[]}"}`)

					Expect(platform.UnmountPersistentDiskSettings).To(Equal(expectedDiskSettings))
				})
			})
			Context("disk is not mounted", func() {
				It("returns message and no error", func() {
					platform.UnmountPersistentDiskDidUnmount = false

					result, err := action.Run("vol-123")
					Expect(err).ToNot(HaveOccurred())
					boshassert.MatchesJSONString(GinkgoT(), result, `{"message":"Partition of {ID:vol-123 DeviceID: VolumeID:2 Lun:0 HostDeviceID:fake-host-device-id Path:/dev/sdf FileSystemType:ext4 MountOptions:[]} is not mounted"}`)

					Expect(platform.UnmountPersistentDiskSettings).To(Equal(expectedDiskSettings))
				})
			})
		})

		Context("disk is not found in the registry", func() {
			It("returns error", func() {
				_, err := action.Run("vol-456")
				Expect(err).To(HaveOccurred())
				Expect(err.Error()).To(ContainSubstring(fmt.Sprintf("Persistent disk with volume id '%s' could not be found", "vol-456")))
			})
		})
	})

	Context("check for disk in persistent hints file", func() {
		BeforeEach(func() {
			settingsService.PersistentDiskHintWasFound = true
		})

		Context("disk not found in persistent hints file", func() {
			It("returns error", func() {
				settingsService.PersistentDiskHintWasFound = false

				_, err := action.Run("1")
				Expect(err).To(HaveOccurred())
				Expect(err.Error()).To(ContainSubstring(fmt.Sprintf("Persistent disk with volume id '%s' could not be found", "1")))
			})
		})

		Context("failed to retrieve disk hint by disk ID", func() {
			It("propagates error", func() {
				settingsService.GetPersistentDiskHintError = errors.New("test error")

				_, err := action.Run("1")
				Expect(err).To(HaveOccurred())
				Expect(err.Error()).To(ContainSubstring("test error"))
			})
		})

		Context("platform unmount operation succeeds", func() {
			BeforeEach(func() {
				platform.UnmountPersistentDiskDidUnmount = true
				settingsService.GetPersistentDiskHintResult = boshsettings.DiskSettings{
					ID:   "1",
					Path: "abc",
				}
			})

			It("removes hints entry from hints file", func() {

				result, err := action.Run("1")
				Expect(err).ToNot(HaveOccurred())
				boshassert.MatchesJSONString(GinkgoT(), result, `{"message":"Unmounted partition of {ID:1 DeviceID: VolumeID: Lun: HostDeviceID: Path:abc FileSystemType: MountOptions:[]}"}`)

				Expect(platform.UnmountPersistentDiskSettings).To(Equal(persistentDiskHints["1"]))
				Expect(settingsService.RemovePersistentDiskHintsCallCount).To(Equal(1))
			})

			It("wraps error when failed to remove hint entry", func() {
				settingsService.RemovePersistentDiskHintsError = errors.New("file access issue")

				_, err := action.Run("1")
				Expect(err).To(HaveOccurred())
				Expect(err.Error()).To(ContainSubstring(fmt.Sprintf("Could not delete disk hint for disk ID %s. Error: %s", "1", "file access issue")))
			})
		})

		Context("platform unmount operation fails", func() {
			It("propagates error", func() {
				platform.UnmountPersistentDiskErr = errors.New("unmount platform error")

				_, err := action.Run("1")
				Expect(err).To(HaveOccurred())
				Expect(err.Error()).To(ContainSubstring("Unmounting persistent disk"))
				Expect(err.Error()).To(ContainSubstring("unmount platform error"))
			})
		})

		Context("platform unmount does not return an error", func() {
			BeforeEach(func() {
				platform.UnmountPersistentDiskDidUnmount = false
				settingsService.GetPersistentDiskHintResult = boshsettings.DiskSettings{
					ID:   "1",
					Path: "abc",
				}
			})

			It("action returns message and no error", func() {
				result, err := action.Run("1")
				Expect(err).ToNot(HaveOccurred())
				boshassert.MatchesJSONString(GinkgoT(), result, `{"message":"Partition of {ID:1 DeviceID: VolumeID: Lun: HostDeviceID: Path:abc FileSystemType: MountOptions:[]} is not mounted"}`)

			})

			It("does not try to remove hint entry from hints file", func() {
				action.Run("1")
				Expect(platform.UnmountPersistentDiskSettings).To(Equal(persistentDiskHints["1"]))
				Expect(settingsService.RemovePersistentDiskHintsCallCount).To(Equal(0))
			})
		})

		Context("platform unmount did not unmount disk", func() {

			It("returns message", func() {

			})

			It("returns message and does not try to remove hint entry from hints file", func() {
				platform.UnmountPersistentDiskDidUnmount = false
				settingsService.GetPersistentDiskHintResult = boshsettings.DiskSettings{
					ID:   "1",
					Path: "abc",
				}

			})
		})

		Context("unmount failed", func() {
			It("propagates error", func() {

			})
		})
=======
	It("unmount disk when the disk is mounted", func() {
		platform.UnmountPersistentDiskDidUnmount = true

		result, err := action.Run("vol-123")
		Expect(err).ToNot(HaveOccurred())
		boshassert.MatchesJSONString(GinkgoT(), result, `{"message":"Unmounted partition of {ID:vol-123 DeviceID: VolumeID:2 Lun:0 HostDeviceID:fake-host-device-id Path:/dev/sdf ISCSISettings:{InitiatorName:fake-initiator-name Username:fake-username Target:fake-target Password:fake-password} FileSystemType:ext4 MountOptions:[]}"}`)

		Expect(platform.UnmountPersistentDiskSettings).To(Equal(expectedDiskSettings))
	})

	It("unmount disk when the disk is not mounted", func() {
		platform.UnmountPersistentDiskDidUnmount = false

		result, err := action.Run("vol-123")
		Expect(err).ToNot(HaveOccurred())
		boshassert.MatchesJSONString(GinkgoT(), result, `{"message":"Partition of {ID:vol-123 DeviceID: VolumeID:2 Lun:0 HostDeviceID:fake-host-device-id Path:/dev/sdf ISCSISettings:{InitiatorName:fake-initiator-name Username:fake-username Target:fake-target Password:fake-password} FileSystemType:ext4 MountOptions:[]} is not mounted"}`)

		Expect(platform.UnmountPersistentDiskSettings).To(Equal(expectedDiskSettings))
	})
>>>>>>> b48555ac

	})
})<|MERGE_RESOLUTION|>--- conflicted
+++ resolved
@@ -82,7 +82,6 @@
 	AssertActionIsNotResumable(action)
 	AssertActionIsNotCancelable(action)
 
-<<<<<<< HEAD
 	Context("check for disk in registry", func() {
 
 		Context("disk found in registry", func() {
@@ -92,7 +91,7 @@
 
 					result, err := action.Run("vol-123")
 					Expect(err).ToNot(HaveOccurred())
-					boshassert.MatchesJSONString(GinkgoT(), result, `{"message":"Unmounted partition of {ID:vol-123 DeviceID: VolumeID:2 Lun:0 HostDeviceID:fake-host-device-id Path:/dev/sdf FileSystemType:ext4 MountOptions:[]}"}`)
+					boshassert.MatchesJSONString(GinkgoT(), result, `{"message":"Unmounted partition of {ID:vol-123 DeviceID: VolumeID:2 Lun:0 HostDeviceID:fake-host-device-id Path:/dev/sdf ISCSISettings:{InitiatorName:fake-initiator-name Username:fake-username Target:fake-target Password:fake-password} FileSystemType:ext4 MountOptions:[]}"}`)
 
 					Expect(platform.UnmountPersistentDiskSettings).To(Equal(expectedDiskSettings))
 				})
@@ -103,7 +102,7 @@
 
 					result, err := action.Run("vol-123")
 					Expect(err).ToNot(HaveOccurred())
-					boshassert.MatchesJSONString(GinkgoT(), result, `{"message":"Partition of {ID:vol-123 DeviceID: VolumeID:2 Lun:0 HostDeviceID:fake-host-device-id Path:/dev/sdf FileSystemType:ext4 MountOptions:[]} is not mounted"}`)
+					boshassert.MatchesJSONString(GinkgoT(), result, `{"message":"Partition of {ID:vol-123 DeviceID: VolumeID:2 Lun:0 HostDeviceID:fake-host-device-id Path:/dev/sdf ISCSISettings:{InitiatorName:fake-initiator-name Username:fake-username Target:fake-target Password:fake-password} FileSystemType:ext4 MountOptions:[]} is not mounted"}`)
 
 					Expect(platform.UnmountPersistentDiskSettings).To(Equal(expectedDiskSettings))
 				})
@@ -157,7 +156,7 @@
 
 				result, err := action.Run("1")
 				Expect(err).ToNot(HaveOccurred())
-				boshassert.MatchesJSONString(GinkgoT(), result, `{"message":"Unmounted partition of {ID:1 DeviceID: VolumeID: Lun: HostDeviceID: Path:abc FileSystemType: MountOptions:[]}"}`)
+				boshassert.MatchesJSONString(GinkgoT(), result, `{"message":"Unmounted partition of {ID:1 DeviceID: VolumeID: Lun: HostDeviceID: Path:abc ISCSISettings:{InitiatorName: Username: Target: Password:} FileSystemType: MountOptions:[]}"}`)
 
 				Expect(platform.UnmountPersistentDiskSettings).To(Equal(persistentDiskHints["1"]))
 				Expect(settingsService.RemovePersistentDiskHintsCallCount).To(Equal(1))
@@ -195,7 +194,7 @@
 			It("action returns message and no error", func() {
 				result, err := action.Run("1")
 				Expect(err).ToNot(HaveOccurred())
-				boshassert.MatchesJSONString(GinkgoT(), result, `{"message":"Partition of {ID:1 DeviceID: VolumeID: Lun: HostDeviceID: Path:abc FileSystemType: MountOptions:[]} is not mounted"}`)
+				boshassert.MatchesJSONString(GinkgoT(), result, `{"message":"Partition of {ID:1 DeviceID: VolumeID: Lun: HostDeviceID: Path:abc ISCSISettings:{InitiatorName: Username: Target: Password:} FileSystemType: MountOptions:[]} is not mounted"}`)
 
 			})
 
@@ -227,27 +226,6 @@
 
 			})
 		})
-=======
-	It("unmount disk when the disk is mounted", func() {
-		platform.UnmountPersistentDiskDidUnmount = true
-
-		result, err := action.Run("vol-123")
-		Expect(err).ToNot(HaveOccurred())
-		boshassert.MatchesJSONString(GinkgoT(), result, `{"message":"Unmounted partition of {ID:vol-123 DeviceID: VolumeID:2 Lun:0 HostDeviceID:fake-host-device-id Path:/dev/sdf ISCSISettings:{InitiatorName:fake-initiator-name Username:fake-username Target:fake-target Password:fake-password} FileSystemType:ext4 MountOptions:[]}"}`)
-
-		Expect(platform.UnmountPersistentDiskSettings).To(Equal(expectedDiskSettings))
-	})
-
-	It("unmount disk when the disk is not mounted", func() {
-		platform.UnmountPersistentDiskDidUnmount = false
-
-		result, err := action.Run("vol-123")
-		Expect(err).ToNot(HaveOccurred())
-		boshassert.MatchesJSONString(GinkgoT(), result, `{"message":"Partition of {ID:vol-123 DeviceID: VolumeID:2 Lun:0 HostDeviceID:fake-host-device-id Path:/dev/sdf ISCSISettings:{InitiatorName:fake-initiator-name Username:fake-username Target:fake-target Password:fake-password} FileSystemType:ext4 MountOptions:[]} is not mounted"}`)
-
-		Expect(platform.UnmountPersistentDiskSettings).To(Equal(expectedDiskSettings))
-	})
->>>>>>> b48555ac
 
 	})
 })