--- conflicted
+++ resolved
@@ -1,20 +1,6 @@
 package action_test
 
 import (
-<<<<<<< HEAD
-	fakeplatform "github.com/cloudfoundry/bosh-agent/platform/fakes"
-	boshsettings "github.com/cloudfoundry/bosh-agent/settings"
-	fakesettings "github.com/cloudfoundry/bosh-agent/settings/fakes"
-	boshassert "github.com/cloudfoundry/bosh-utils/assert"
-
-	"errors"
-
-	. "github.com/onsi/ginkgo"
-	. "github.com/onsi/gomega"
-
-	"fmt"
-	. "github.com/cloudfoundry/bosh-agent/agent/action"
-=======
 	. "github.com/cloudfoundry/bosh-agent/agent/action"
 	. "github.com/onsi/ginkgo"
 	. "github.com/onsi/gomega"
@@ -25,28 +11,20 @@
 
 	boshsettings "github.com/cloudfoundry/bosh-agent/settings"
 	boshassert "github.com/cloudfoundry/bosh-utils/assert"
->>>>>>> 23619f90
 )
 
 var _ = Describe("UnmountDiskAction", func() {
 	var (
-<<<<<<< HEAD
-		platform             *fakeplatform.FakePlatform
-		action               UnmountDiskAction
-		persistentDiskHints  map[string]boshsettings.DiskSettings
-=======
 		platform *platformfakes.FakePlatform
 		action   UnmountDiskAction
 
->>>>>>> 23619f90
 		expectedDiskSettings boshsettings.DiskSettings
-		settingsService      *fakesettings.FakeSettingsService
 	)
 
 	BeforeEach(func() {
 		platform = &platformfakes.FakePlatform{}
 
-		settingsService = &fakesettings.FakeSettingsService{
+		settingsService := &fakesettings.FakeSettingsService{
 			Settings: boshsettings.Settings{
 				Disks: boshsettings.Disks{
 					Persistent: map[string]interface{}{
@@ -71,13 +49,6 @@
 		}
 		action = NewUnmountDisk(settingsService, platform)
 
-		persistentDiskHints = map[string]boshsettings.DiskSettings{
-			"1": {ID: "1", Path: "abc"},
-			"2": {ID: "2", Path: "def"},
-			"3": {ID: "3", Path: "ghi"},
-		}
-		settingsService.PersistentDiskHints = persistentDiskHints
-
 		expectedDiskSettings = boshsettings.DiskSettings{
 			ID:             "vol-123",
 			VolumeID:       "2",
@@ -101,152 +72,6 @@
 	AssertActionIsNotResumable(action)
 	AssertActionIsNotCancelable(action)
 
-<<<<<<< HEAD
-	Context("check for disk in registry", func() {
-
-		Context("disk found in registry", func() {
-			Context("disk is mounted", func() {
-				It("unmounts disk successfully", func() {
-					platform.UnmountPersistentDiskDidUnmount = true
-
-					result, err := action.Run("vol-123")
-					Expect(err).ToNot(HaveOccurred())
-					boshassert.MatchesJSONString(GinkgoT(), result, `{"message":"Unmounted partition of {ID:vol-123 DeviceID: VolumeID:2 Lun:0 HostDeviceID:fake-host-device-id Path:/dev/sdf ISCSISettings:{InitiatorName:fake-initiator-name Username:fake-username Target:fake-target Password:fake-password} FileSystemType:ext4 MountOptions:[]}"}`)
-
-					Expect(platform.UnmountPersistentDiskSettings).To(Equal(expectedDiskSettings))
-				})
-			})
-			Context("disk is not mounted", func() {
-				It("returns message and no error", func() {
-					platform.UnmountPersistentDiskDidUnmount = false
-
-					result, err := action.Run("vol-123")
-					Expect(err).ToNot(HaveOccurred())
-					boshassert.MatchesJSONString(GinkgoT(), result, `{"message":"Partition of {ID:vol-123 DeviceID: VolumeID:2 Lun:0 HostDeviceID:fake-host-device-id Path:/dev/sdf ISCSISettings:{InitiatorName:fake-initiator-name Username:fake-username Target:fake-target Password:fake-password} FileSystemType:ext4 MountOptions:[]} is not mounted"}`)
-
-					Expect(platform.UnmountPersistentDiskSettings).To(Equal(expectedDiskSettings))
-				})
-			})
-		})
-
-		Context("disk is not found in the registry", func() {
-			It("returns error", func() {
-				_, err := action.Run("vol-456")
-				Expect(err).To(HaveOccurred())
-				Expect(err.Error()).To(ContainSubstring(fmt.Sprintf("Persistent disk with volume id '%s' could not be found", "vol-456")))
-			})
-		})
-	})
-
-	Context("check for disk in persistent hints file", func() {
-		BeforeEach(func() {
-			settingsService.PersistentDiskHintWasFound = true
-		})
-
-		Context("disk not found in persistent hints file", func() {
-			It("returns error", func() {
-				settingsService.PersistentDiskHintWasFound = false
-
-				_, err := action.Run("1")
-				Expect(err).To(HaveOccurred())
-				Expect(err.Error()).To(ContainSubstring(fmt.Sprintf("Persistent disk with volume id '%s' could not be found", "1")))
-			})
-		})
-
-		Context("failed to retrieve disk hint by disk ID", func() {
-			It("propagates error", func() {
-				settingsService.GetPersistentDiskHintError = errors.New("test error")
-
-				_, err := action.Run("1")
-				Expect(err).To(HaveOccurred())
-				Expect(err.Error()).To(ContainSubstring("test error"))
-			})
-		})
-
-		Context("platform unmount operation succeeds", func() {
-			BeforeEach(func() {
-				platform.UnmountPersistentDiskDidUnmount = true
-				settingsService.GetPersistentDiskHintResult = boshsettings.DiskSettings{
-					ID:   "1",
-					Path: "abc",
-				}
-			})
-
-			It("removes hints entry from hints file", func() {
-
-				result, err := action.Run("1")
-				Expect(err).ToNot(HaveOccurred())
-				boshassert.MatchesJSONString(GinkgoT(), result, `{"message":"Unmounted partition of {ID:1 DeviceID: VolumeID: Lun: HostDeviceID: Path:abc ISCSISettings:{InitiatorName: Username: Target: Password:} FileSystemType: MountOptions:[]}"}`)
-
-				Expect(platform.UnmountPersistentDiskSettings).To(Equal(persistentDiskHints["1"]))
-				Expect(settingsService.RemovePersistentDiskHintsCallCount).To(Equal(1))
-			})
-
-			It("wraps error when failed to remove hint entry", func() {
-				settingsService.RemovePersistentDiskHintsError = errors.New("file access issue")
-
-				_, err := action.Run("1")
-				Expect(err).To(HaveOccurred())
-				Expect(err.Error()).To(ContainSubstring(fmt.Sprintf("Could not delete disk hint for disk ID %s. Error: %s", "1", "file access issue")))
-			})
-		})
-
-		Context("platform unmount operation fails", func() {
-			It("propagates error", func() {
-				platform.UnmountPersistentDiskErr = errors.New("unmount platform error")
-
-				_, err := action.Run("1")
-				Expect(err).To(HaveOccurred())
-				Expect(err.Error()).To(ContainSubstring("Unmounting persistent disk"))
-				Expect(err.Error()).To(ContainSubstring("unmount platform error"))
-			})
-		})
-
-		Context("platform unmount does not return an error", func() {
-			BeforeEach(func() {
-				platform.UnmountPersistentDiskDidUnmount = false
-				settingsService.GetPersistentDiskHintResult = boshsettings.DiskSettings{
-					ID:   "1",
-					Path: "abc",
-				}
-			})
-
-			It("action returns message and no error", func() {
-				result, err := action.Run("1")
-				Expect(err).ToNot(HaveOccurred())
-				boshassert.MatchesJSONString(GinkgoT(), result, `{"message":"Partition of {ID:1 DeviceID: VolumeID: Lun: HostDeviceID: Path:abc ISCSISettings:{InitiatorName: Username: Target: Password:} FileSystemType: MountOptions:[]} is not mounted"}`)
-
-			})
-
-			It("does not try to remove hint entry from hints file", func() {
-				action.Run("1")
-				Expect(platform.UnmountPersistentDiskSettings).To(Equal(persistentDiskHints["1"]))
-				Expect(settingsService.RemovePersistentDiskHintsCallCount).To(Equal(0))
-			})
-		})
-
-		Context("platform unmount did not unmount disk", func() {
-
-			It("returns message", func() {
-
-			})
-
-			It("returns message and does not try to remove hint entry from hints file", func() {
-				platform.UnmountPersistentDiskDidUnmount = false
-				settingsService.GetPersistentDiskHintResult = boshsettings.DiskSettings{
-					ID:   "1",
-					Path: "abc",
-				}
-
-			})
-		})
-
-		Context("unmount failed", func() {
-			It("propagates error", func() {
-
-			})
-		})
-=======
 	It("unmount disk when the disk is mounted", func() {
 		platform.UnmountPersistentDiskReturns(true, nil)
 
@@ -268,7 +93,9 @@
 		Expect(platform.UnmountPersistentDiskCallCount()).To(Equal(1))
 		Expect(platform.UnmountPersistentDiskArgsForCall(0)).To(Equal(expectedDiskSettings))
 	})
->>>>>>> 23619f90
 
+	It("unmount disk when device path not found", func() {
+		_, err := action.Run("vol-456")
+		Expect(err).To(HaveOccurred())
 	})
 })